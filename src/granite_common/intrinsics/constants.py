--- conflicted
+++ resolved
@@ -27,14 +27,8 @@
 ]
 """Fields of the YAML file that contain JSON values as strings"""
 
-<<<<<<< HEAD
-# INTRINSICS_LIB_REPO_NAME = "ibm-granite/intrinsics-lib"
-INTRINSICS_LIB_REPO_NAME = "generative-computing/rag-intrinsics-lib"
-"""Location of the intrinsics library on Huggingface Hub"""
-=======
 RAG_INTRINSICS_LIB_REPO_NAME = "ibm-granite/rag-intrinsics-lib"
 """Location of the RAG intrinsics library on Huggingface Hub"""
->>>>>>> c123016c
 
 BASE_MODEL_TO_CANONICAL_NAME = {
     "ibm-granite/granite-3.3-8b-instruct": "granite-3.3-8b-instruct",
